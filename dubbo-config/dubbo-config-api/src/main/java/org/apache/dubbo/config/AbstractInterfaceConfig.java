<<<<<<< HEAD
/*
 * Licensed to the Apache Software Foundation (ASF) under one or more
 * contributor license agreements.  See the NOTICE file distributed with
 * this work for additional information regarding copyright ownership.
 * The ASF licenses this file to You under the Apache License, Version 2.0
 * (the "License"); you may not use this file except in compliance with
 * the License.  You may obtain a copy of the License at
 *
 *     http://www.apache.org/licenses/LICENSE-2.0
 *
 * Unless required by applicable law or agreed to in writing, software
 * distributed under the License is distributed on an "AS IS" BASIS,
 * WITHOUT WARRANTIES OR CONDITIONS OF ANY KIND, either express or implied.
 * See the License for the specific language governing permissions and
 * limitations under the License.
 */
package org.apache.dubbo.config;

import org.apache.dubbo.common.Constants;
import org.apache.dubbo.common.URL;
import org.apache.dubbo.common.Version;
import org.apache.dubbo.common.config.Environment;
import org.apache.dubbo.common.extension.ExtensionLoader;
import org.apache.dubbo.common.utils.Assert;
import org.apache.dubbo.common.utils.ConfigUtils;
import org.apache.dubbo.common.utils.NetUtils;
import org.apache.dubbo.common.utils.ReflectUtils;
import org.apache.dubbo.common.utils.StringUtils;
import org.apache.dubbo.common.utils.UrlUtils;
import org.apache.dubbo.config.context.ConfigManager;
import org.apache.dubbo.config.support.Parameter;
import org.apache.dubbo.configcenter.DynamicConfiguration;
import org.apache.dubbo.configcenter.DynamicConfigurationFactory;
import org.apache.dubbo.metadata.integration.MetadataReportService;
import org.apache.dubbo.monitor.MonitorFactory;
import org.apache.dubbo.monitor.MonitorService;
import org.apache.dubbo.registry.RegistryService;
import org.apache.dubbo.rpc.Filter;
import org.apache.dubbo.rpc.InvokerListener;
import org.apache.dubbo.rpc.ProxyFactory;
import org.apache.dubbo.rpc.cluster.Cluster;
import org.apache.dubbo.rpc.model.ApplicationModel;
import org.apache.dubbo.rpc.support.MockInvoker;

import java.io.IOException;
import java.util.ArrayList;
import java.util.Arrays;
import java.util.HashMap;
import java.util.HashSet;
import java.util.List;
import java.util.Map;
import java.util.Set;

import static org.apache.dubbo.common.Constants.APPLICATION_KEY;
import static org.apache.dubbo.common.config.ConfigurationUtils.parseProperties;
import static org.apache.dubbo.common.extension.ExtensionLoader.getExtensionLoader;

/**
 * AbstractDefaultConfig
 *
 * @export
 */
public abstract class AbstractInterfaceConfig extends AbstractMethodConfig {

    private static final long serialVersionUID = -1559314110797223229L;

    /**
     * Local impl class name for the service interface
     */
    protected String local;

    /**
     * Local stub class name for the service interface
     */
    protected String stub;

    /**
     * Service monitor
     */
    protected MonitorConfig monitor;

    /**
     * Strategies for generating dynamic agents，there are two strategies can be choosed: jdk and javassist
     */
    protected String proxy;

    /**
     * Cluster type
     */
    protected String cluster;

    /**
     * The {@link Filter} when the provicer side exposed a service or the customer side references a remote service used,
     * if there are more than one, you can use commas to separate them
     */
    protected String filter;

    /**
     * The Listener when the provider side exposes a service or the customer side references a remote service used
     * if there are more than one, you can use commas to separate them
     */
    protected String listener;

    /**
     * The owner of zhe service providers
     */
    protected String owner;

    /**
     * Connection limits, 0 means shared connection, otherwise it defines the connections delegated to the current service
     */
    protected Integer connections;

    /**
     * The layer of service providers
     */
    protected String layer;

    /**
     * The application info
     */
    protected ApplicationConfig application;

    /**
     * The module info
     */
    protected ModuleConfig module;

    /**
     * Registry centers
     */
    protected List<RegistryConfig> registries;

    protected String registryIds;

    // connection events
    protected String onconnect;

    /**
     * Disconnection events
     */
    protected String ondisconnect;
    protected MetadataReportConfig metadataReportConfig;
    protected RegistryDataConfig registryDataConfig;

    protected ConfigCenterConfig configCenter;

    // callback limits
    private Integer callbacks;
    // the scope for referring/exporting a service, if it's local, it means searching in current JVM only.
    private String scope;

    /**
     * Check whether the registry config is exists, and then conversion it to {@link RegistryConfig}
     */
    protected void checkRegistry() {
        loadRegistriesFromBackwardConfig();

        convertRegistryIdsToRegistries();

        setRegistries(this.registries);

        for (RegistryConfig registryConfig : registries) {
            registryConfig.refresh();
            if (StringUtils.isNotEmpty(registryConfig.getId())) {
                registryConfig.setPrefix(Constants.REGISTRIES_SUFFIX);
                registryConfig.refresh();
            }
        }

        for (RegistryConfig registryConfig : registries) {
            if (!registryConfig.isValid()) {
                throw new IllegalStateException("No registry config found or it's not a valid config! " +
                        "The registry config is: " + registryConfig);
            }
        }

        useRegistryForConfigIfNecessary();
    }

    @SuppressWarnings("deprecation")
    protected void checkApplication() {
        // for backward compatibility
        createApplicationIfAbsent();

        application.refresh();

        if (!application.isValid()) {
            throw new IllegalStateException("No application config found or it's not a valid config! " +
                    "Please add <dubbo:application name=\"...\" /> to your spring config.");
        }

        ApplicationModel.setApplication(application.getName());

        // backward compatibility
        String wait = ConfigUtils.getProperty(Constants.SHUTDOWN_WAIT_KEY);
        if (wait != null && wait.trim().length() > 0) {
            System.setProperty(Constants.SHUTDOWN_WAIT_KEY, wait.trim());
        } else {
            wait = ConfigUtils.getProperty(Constants.SHUTDOWN_WAIT_SECONDS_KEY);
            if (wait != null && wait.trim().length() > 0) {
                System.setProperty(Constants.SHUTDOWN_WAIT_SECONDS_KEY, wait.trim());
            }
        }
    }

    protected void checkMonitor() {
        createMonitorIfAbsent();
        monitor.refresh();
        if (!monitor.isValid()) {
            logger.info("There's no valid monitor config found, if you want to open monitor statistics for Dubbo, " +
                    "please make sure your monitor is configured properly.");
        }
    }

    private void createMonitorIfAbsent() {
        if (this.monitor != null) {
            return;
        }
        ConfigManager configManager = ConfigManager.getInstance();
        setMonitor(configManager.getMonitor().orElse(new MonitorConfig()));
    }

    protected void checkMetadataReport() {
        // TODO get from ConfigManager first, only create if absent.
        if (metadataReportConfig == null) {
            setMetadataReportConfig(new MetadataReportConfig());
        }
        metadataReportConfig.refresh();
        if (!metadataReportConfig.isValid()) {
            logger.warn("There's no valid metadata config found, if you are using the simplified mode of registry url, " +
                    "please make sure you have a metadata address configured properly.");
        }
    }

    protected void checkRegistryDataConfig() {
        // TODO get from ConfigManager first, only create if absent.
        if (registryDataConfig == null) {
            setRegistryDataConfig(new RegistryDataConfig());
        }
        registryDataConfig.refresh();
        if (!registryDataConfig.isValid()) {
            logger.info("There's no valid registryData config found. So the registry will store full url parameter " +
                    "to registry server.");
        }
    }

    void checkConfigCenter() {
        if (configCenter == null) {
            return;
        }
        // give jvm properties the chance to override local configs, e.g., -Ddubbo.configcenter.highestPriority
        configCenter.refresh();
        startConfigCenter();
    }

    private void startConfigCenter() {
        if (configCenter.isValid()) {
            if (!configCenter.checkOrUpdateInited()) {
                return;
            }
            DynamicConfiguration dynamicConfiguration = startDynamicConfiguration(configCenter.toUrl());
            String configContent = dynamicConfiguration.getConfig(configCenter.getConfigFile(), configCenter.getGroup());

            String appGroup = application != null ? application.getName() : null;
            String appConfigContent = null;
            if (StringUtils.isNotEmpty(appGroup)) {
                appConfigContent = dynamicConfiguration.getConfig
                        (StringUtils.isNotEmpty(configCenter.getAppConfigFile()) ? configCenter.getAppConfigFile() : configCenter.getConfigFile(),
                         appGroup
                        );
            }
            try {
                Environment.getInstance().setConfigCenterFirst(configCenter.isHighestPriority());
                Environment.getInstance().updateExternalConfigurationMap(parseProperties(configContent));
                Environment.getInstance().updateAppExternalConfigurationMap(parseProperties(appConfigContent));
            } catch (IOException e) {
                throw new IllegalStateException("Failed to parse configurations from Config Center.", e);
            }
        }
    }

    private DynamicConfiguration startDynamicConfiguration(URL url) {
        DynamicConfigurationFactory dynamicConfigurationFactory = ExtensionLoader.getExtensionLoader(DynamicConfigurationFactory.class).getExtension(url.getProtocol());
        DynamicConfiguration configuration = dynamicConfigurationFactory.getDynamicConfiguration(url);
        Environment.getInstance().setDynamicConfiguration(configuration);
        return configuration;
    }

    /**
     *
     * Load the registry and conversion it to {@link URL}, the priority order is: system property > dubbo registry config
     *
     * @param provider whether it is the provider side
     * @return
     */
    protected List<URL> loadRegistries(boolean provider) {
        // check && override if necessary
        checkRegistry();
        checkRegistryDataConfig();
        List<URL> registryList = new ArrayList<URL>();
        if (registries != null && !registries.isEmpty()) {
            Map<String, String> registryDataConfigurationMap = new HashMap<>(4);
            appendParameters(registryDataConfigurationMap, registryDataConfig);
            for (RegistryConfig config : registries) {
                String address = config.getAddress();
                if (StringUtils.isEmpty(address)) {
                    address = Constants.ANYHOST_VALUE;
                }
                if (!RegistryConfig.NO_AVAILABLE.equalsIgnoreCase(address)) {
                    Map<String, String> map = new HashMap<String, String>();
                    appendParameters(map, application);
                    appendParameters(map, config);
                    map.put("path", RegistryService.class.getName());
                    appendRuntimeParameters(map);
                    if (!map.containsKey("protocol")) {
                        map.put("protocol", "dubbo");
                    }
                    List<URL> urls = UrlUtils.parseURLs(address, map);

                    for (URL url : urls) {
                        url = url.addParameter(Constants.REGISTRY_KEY, url.getProtocol());
                        url = url.setProtocol(Constants.REGISTRY_PROTOCOL);
                        // add parameter
                        url = url.addParametersIfAbsent(registryDataConfigurationMap);
                        if ((provider && url.getParameter(Constants.REGISTER_KEY, true))
                                || (!provider && url.getParameter(Constants.SUBSCRIBE_KEY, true))) {
                            registryList.add(url);
                        }
                    }
                }
            }
        }
        return registryList;
    }

    /**
     *
     * Load the monitor config from the system properties and conversation it to {@link URL}
     *
     * @param registryURL
     * @return
     */
    protected URL loadMonitor(URL registryURL) {
        checkMonitor();
        Map<String, String> map = new HashMap<String, String>();
        map.put(Constants.INTERFACE_KEY, MonitorService.class.getName());
        appendRuntimeParameters(map);
        //set ip
        String hostToRegistry = ConfigUtils.getSystemProperty(Constants.DUBBO_IP_TO_REGISTRY);
        if (hostToRegistry == null || hostToRegistry.length() == 0) {
            hostToRegistry = NetUtils.getLocalHost();
        } else if (NetUtils.isInvalidLocalHost(hostToRegistry)) {
            throw new IllegalArgumentException("Specified invalid registry ip from property:" +
                    Constants.DUBBO_IP_TO_REGISTRY + ", value:" + hostToRegistry);
        }
        map.put(Constants.REGISTER_IP_KEY, hostToRegistry);
        appendParameters(map, monitor);
        appendParameters(map, application);
        String address = monitor.getAddress();
        String sysaddress = System.getProperty("dubbo.monitor.address");
        if (sysaddress != null && sysaddress.length() > 0) {
            address = sysaddress;
        }
        if (ConfigUtils.isNotEmpty(address)) {
            if (!map.containsKey(Constants.PROTOCOL_KEY)) {
                if (getExtensionLoader(MonitorFactory.class).hasExtension("logstat")) {
                    map.put(Constants.PROTOCOL_KEY, "logstat");
                } else {
                    map.put(Constants.PROTOCOL_KEY, Constants.DOBBO_PROTOCOL);
                }
            }
            return UrlUtils.parseURL(address, map);
        } else if (Constants.REGISTRY_PROTOCOL.equals(monitor.getProtocol()) && registryURL != null) {
          return registryURL.setProtocol(Constants.DOBBO_PROTOCOL).addParameter(Constants.PROTOCOL_KEY, Constants.REGISTRY_PROTOCOL).addParameterAndEncoded(Constants.REFER_KEY, StringUtils.toQueryString(map));
        }
        return null;
    }

    static void appendRuntimeParameters(Map<String, String> map) {
        map.put(Constants.DUBBO_VERSION_KEY, Version.getProtocolVersion());
        map.put(Constants.SPECIFICATION_VERSION_KEY, Version.getVersion());
        map.put(Constants.TIMESTAMP_KEY, String.valueOf(System.currentTimeMillis()));
        if (ConfigUtils.getPid() > 0) {
            map.put(Constants.PID_KEY, String.valueOf(ConfigUtils.getPid()));
        }
    }

    private URL loadMetadataReporterURL(boolean provider) {
        this.checkApplication();
        String address = metadataReportConfig.getAddress();
        if (address == null || address.length() == 0) {
            return null;
        }
        Map<String, String> map = new HashMap<String, String>();
        map.put(APPLICATION_KEY, application.getName());
        appendParameters(map, metadataReportConfig);
        return UrlUtils.parseURL(address, map);
    }

    protected MetadataReportService getMetadataReportService() {

        if (metadataReportConfig == null || !metadataReportConfig.isValid()) {
            return null;
        }
        return MetadataReportService.instance(() -> {
            return loadMetadataReporterURL(true);
        });
    }

    /**
     * Check whether the remote service interface and the methods meet with Dubbo's requirements.it mainly check, if the
     * methods configured in the configuration file are included in the interface of remote service
     *
     * @param interfaceClass the interface of remote service
     * @param methods the methods configured
     */
    protected void checkInterfaceAndMethods(Class<?> interfaceClass, List<MethodConfig> methods) {
        // interface cannot be null
        Assert.notNull(interfaceClass, new IllegalStateException("interface not allow null!"));

        // to verify interfaceClass is an interface
        if (!interfaceClass.isInterface()) {
            throw new IllegalStateException("The interface class " + interfaceClass + " is not a interface!");
        }
        // check if methods exist in the remote service interface
        if (methods != null && !methods.isEmpty()) {
            for (MethodConfig methodBean : methods) {
                methodBean.setService(interfaceClass.getName());
                methodBean.setServiceId(this.getId());
                methodBean.refresh();
                String methodName = methodBean.getName();
                if (methodName == null || methodName.length() == 0) {
                    throw new IllegalStateException("<dubbo:method> name attribute is required! Please check: " +
                            "<dubbo:service interface=\"" + interfaceClass.getName() + "\" ... >" +
                            "<dubbo:method name=\"\" ... /></<dubbo:reference>");
                }

                boolean hasMethod = Arrays.stream(interfaceClass.getMethods()).anyMatch(method -> method.getName().equals(methodName));
                if (!hasMethod) {
                    throw new IllegalStateException("The interface " + interfaceClass.getName()
                            + " not found method " + methodName);
                }
            }
        }
    }

    /**
     * Legitimacy check and setup of local simulated operations. The operations can be a string with Simple operation or
     * a classname whose {@link Class} implements a particular function
     *
     * @param interfaceClass for provider side, it is the {@link Class} of the service that will be exported; for consumer
     *                       side, it is the {@link Class} of the remote service interface that will be referenced
     */
    void checkMock(Class<?> interfaceClass) {
        if (ConfigUtils.isEmpty(mock)) {
            return;
        }

        String normalizedMock = MockInvoker.normalizeMock(mock);
        if (normalizedMock.startsWith(Constants.RETURN_PREFIX)) {
            normalizedMock = normalizedMock.substring(Constants.RETURN_PREFIX.length()).trim();
            try {
                //Check whether the mock value is legal, if it is illegal, throw exception
                MockInvoker.parseMockValue(normalizedMock);
            } catch (Exception e) {
                throw new IllegalStateException("Illegal mock return in <dubbo:service/reference ... " +
                        "mock=\"" + mock + "\" />");
            }
        } else if (normalizedMock.startsWith(Constants.THROW_PREFIX)) {
            normalizedMock = normalizedMock.substring(Constants.THROW_PREFIX.length()).trim();
            if (ConfigUtils.isNotEmpty(normalizedMock)) {
                try {
                    //Check whether the mock value is legal
                    MockInvoker.getThrowable(normalizedMock);
                } catch (Exception e) {
                    throw new IllegalStateException("Illegal mock throw in <dubbo:service/reference ... " +
                            "mock=\"" + mock + "\" />");
                }
            }
        } else {
            //Check whether the mock class is a implementation of the interfaceClass, and if it has a default constructor
            MockInvoker.getMockObject(normalizedMock, interfaceClass);
        }
    }

    /**
     * Legitimacy check of stub, note that: the local will deprecated, and replace with <code>stub</code>
     *
     * @param interfaceClass for provider side, it is the {@link Class} of the service that will be exported; for consumer
     *                       side, it is the {@link Class} of the remote service interface
     */
    void checkStubAndLocal(Class<?> interfaceClass) {
        if (ConfigUtils.isNotEmpty(local)) {
            Class<?> localClass = ConfigUtils.isDefault(local) ?
                    ReflectUtils.forName(interfaceClass.getName() + "Local") : ReflectUtils.forName(local);
            verify(interfaceClass, localClass);
        }
        if (ConfigUtils.isNotEmpty(stub)) {
            Class<?> localClass = ConfigUtils.isDefault(stub) ?
                    ReflectUtils.forName(interfaceClass.getName() + "Stub") : ReflectUtils.forName(stub);
            verify(interfaceClass, localClass);
        }
    }

    private void verify(Class<?> interfaceClass, Class<?> localClass) {
        if (!interfaceClass.isAssignableFrom(localClass)) {
            throw new IllegalStateException("The local implementation class " + localClass.getName() +
                    " not implement interface " + interfaceClass.getName());
        }

        try {
            //Check if the localClass a contructor with parameter who's type is interfaceClass
            ReflectUtils.findConstructor(localClass, interfaceClass);
        } catch (NoSuchMethodException e) {
            throw new IllegalStateException("No such constructor \"public " + localClass.getSimpleName() +
                    "(" + interfaceClass.getName() + ")\" in local implementation class " + localClass.getName());
        }
    }

    private void convertRegistryIdsToRegistries() {
        if (StringUtils.isEmpty(registryIds) && (registries == null || registries.isEmpty())) {
            Set<String> configedRegistries = new HashSet<>();
            configedRegistries.addAll(getSubProperties(Environment.getInstance().getExternalConfigurationMap(),
                    Constants.REGISTRIES_SUFFIX));
            configedRegistries.addAll(getSubProperties(Environment.getInstance().getAppExternalConfigurationMap(),
                    Constants.REGISTRIES_SUFFIX));

            registryIds = String.join(",", configedRegistries);
        }

        if (StringUtils.isEmpty(registryIds)) {
            if (registries == null || registries.isEmpty()) {
                registries = ConfigManager.getInstance().getDefaultRegistries().orElse(Arrays.asList(new RegistryConfig()));
            }
        } else {
            String[] arr = Constants.COMMA_SPLIT_PATTERN.split(registryIds);
            if (registries == null || registries.isEmpty()) {
                registries = new ArrayList<>();
            }
            Arrays.stream(arr).forEach(id -> {
                if (registries.stream().noneMatch(reg -> reg.getId().equals(id))) {
                    registries.add(ConfigManager.getInstance().getRegistry(id).orElseGet(() -> {
                        RegistryConfig registryConfig = new RegistryConfig();
                        registryConfig.setId(id);
                        return registryConfig;
                    }));
                }
            });
            if (registries.size() > arr.length) {
                throw new IllegalStateException("Too much registries found, the registries assigned to this service " +
                        "are :" + registryIds + ", but got " + registries.size() + " registries!");
            }
        }

    }

    private void loadRegistriesFromBackwardConfig() {
        // for backward compatibility
        // -Ddubbo.registry.address is now deprecated.
        if (registries == null || registries.isEmpty()) {
            String address = ConfigUtils.getProperty("dubbo.registry.address");
            if (address != null && address.length() > 0) {
                registries = new ArrayList<RegistryConfig>();
                String[] as = address.split("\\s*[|]+\\s*");
                for (String a : as) {
                    RegistryConfig registryConfig = new RegistryConfig();
                    registryConfig.setAddress(a);
                    registries.add(registryConfig);
                }
            }
        }
    }

    /**
     * For compatibility purpose, use registry as the default config center if the registry protocol is zookeeper and
     * there's no config center specified explicitly.
     */
    private void useRegistryForConfigIfNecessary() {
        registries.stream().filter(RegistryConfig::isZookeeperProtocol).findFirst().ifPresent(rc -> {
            // we use the loading status of DynamicConfiguration to decide whether ConfigCenter has been initiated.
            Environment.getInstance().getDynamicConfiguration().orElseGet(() -> {
                ConfigManager configManager = ConfigManager.getInstance();
                ConfigCenterConfig cc = configManager.getConfigCenter().orElse(new ConfigCenterConfig());
                cc.setProtocol(rc.getProtocol());
                cc.setAddress(rc.getAddress());
                cc.setHighestPriority(false);
                setConfigCenter(cc);
                startConfigCenter();
                return null;
            });
        });
    }

    /**
     * @return local
     * @deprecated Replace to <code>getStub()</code>
     */
    @Deprecated
    public String getLocal() {
        return local;
    }

    /**
     * @param local
     * @deprecated Replace to <code>setStub(Boolean)</code>
     */
    @Deprecated
    public void setLocal(Boolean local) {
        if (local == null) {
            setLocal((String) null);
        } else {
            setLocal(String.valueOf(local));
        }
    }

    /**
     * @param local
     * @deprecated Replace to <code>setStub(String)</code>
     */
    @Deprecated
    public void setLocal(String local) {
        checkName("local", local);
        this.local = local;
    }

    public String getStub() {
        return stub;
    }

    public void setStub(Boolean stub) {
        if (stub == null) {
            setStub((String) null);
        } else {
            setStub(String.valueOf(stub));
        }
    }

    public void setStub(String stub) {
        checkName("stub", stub);
        this.stub = stub;
    }

    public String getCluster() {
        return cluster;
    }

    public void setCluster(String cluster) {
        checkExtension(Cluster.class, "cluster", cluster);
        this.cluster = cluster;
    }

    public String getProxy() {
        return proxy;
    }

    public void setProxy(String proxy) {
        checkExtension(ProxyFactory.class, "proxy", proxy);
        this.proxy = proxy;
    }

    public Integer getConnections() {
        return connections;
    }

    public void setConnections(Integer connections) {
        this.connections = connections;
    }

    @Parameter(key = Constants.REFERENCE_FILTER_KEY, append = true)
    public String getFilter() {
        return filter;
    }

    public void setFilter(String filter) {
        checkMultiExtension(Filter.class, "filter", filter);
        this.filter = filter;
    }

    @Parameter(key = Constants.INVOKER_LISTENER_KEY, append = true)
    public String getListener() {
        return listener;
    }

    public void setListener(String listener) {
        checkMultiExtension(InvokerListener.class, "listener", listener);
        this.listener = listener;
    }

    public String getLayer() {
        return layer;
    }

    public void setLayer(String layer) {
        checkNameHasSymbol("layer", layer);
        this.layer = layer;
    }

    public ApplicationConfig getApplication() {
        return application;
    }

    public void setApplication(ApplicationConfig application) {
        this.application = application;
        ConfigManager.getInstance().setApplication(this.application);
    }

    private void createApplicationIfAbsent() {
        if (this.application != null) {
            return;
        }
        ConfigManager configManager = ConfigManager.getInstance();
        setApplication(configManager.getApplication().orElse(new ApplicationConfig()));
    }

    public ModuleConfig getModule() {
        return module;
    }

    public void setModule(ModuleConfig module) {
        this.module = module;
        ConfigManager.getInstance().setModule(module);
    }

    public RegistryConfig getRegistry() {
        return registries == null || registries.isEmpty() ? null : registries.get(0);
    }

    public void setRegistry(RegistryConfig registry) {
        List<RegistryConfig> registries = new ArrayList<RegistryConfig>(1);
        registries.add(registry);
        setRegistries(registries);
    }

    public List<RegistryConfig> getRegistries() {
        return registries;
    }

    @SuppressWarnings({"unchecked"})
    public void setRegistries(List<? extends RegistryConfig> registries) {
        this.registries = (List<RegistryConfig>) registries;
        ConfigManager.getInstance().addRegistries(this.registries);
    }

    @Parameter(excluded = true)
    public String getRegistryIds() {
        return registryIds;
    }

    public void setRegistryIds(String registryIds) {
        this.registryIds = registryIds;
    }

    public MonitorConfig getMonitor() {
        return monitor;
    }

    public void setMonitor(String monitor) {
        this.monitor = new MonitorConfig(monitor);
    }

    public void setMonitor(MonitorConfig monitor) {
        this.monitor = monitor;
        ConfigManager.getInstance().setMonitor(monitor);
    }

    public String getOwner() {
        return owner;
    }

    public void setOwner(String owner) {
        checkMultiName("owner", owner);
        this.owner = owner;
    }

    public RegistryDataConfig getRegistryDataConfig() {
        return registryDataConfig;
    }

    public void setRegistryDataConfig(RegistryDataConfig registryDataConfig) {
        this.registryDataConfig = registryDataConfig;
    }

    public ConfigCenterConfig getConfigCenter() {
        return configCenter;
    }

    public void setConfigCenter(ConfigCenterConfig configCenter) {
        this.configCenter = configCenter;
        ConfigManager.getInstance().setConfigCenter(configCenter);
    }

    public Integer getCallbacks() {
        return callbacks;
    }

    public void setCallbacks(Integer callbacks) {
        this.callbacks = callbacks;
    }

    public String getOnconnect() {
        return onconnect;
    }

    public void setOnconnect(String onconnect) {
        this.onconnect = onconnect;
    }

    public String getOndisconnect() {
        return ondisconnect;
    }

    public void setOndisconnect(String ondisconnect) {
        this.ondisconnect = ondisconnect;
    }

    public String getScope() {
        return scope;
    }

    public void setScope(String scope) {
        this.scope = scope;
    }

    public MetadataReportConfig getMetadataReportConfig() {
        return metadataReportConfig;
    }

    public void setMetadataReportConfig(MetadataReportConfig metadataReportConfig) {
        this.metadataReportConfig = metadataReportConfig;
    }

}
=======
/*
 * Licensed to the Apache Software Foundation (ASF) under one or more
 * contributor license agreements.  See the NOTICE file distributed with
 * this work for additional information regarding copyright ownership.
 * The ASF licenses this file to You under the Apache License, Version 2.0
 * (the "License"); you may not use this file except in compliance with
 * the License.  You may obtain a copy of the License at
 *
 *     http://www.apache.org/licenses/LICENSE-2.0
 *
 * Unless required by applicable law or agreed to in writing, software
 * distributed under the License is distributed on an "AS IS" BASIS,
 * WITHOUT WARRANTIES OR CONDITIONS OF ANY KIND, either express or implied.
 * See the License for the specific language governing permissions and
 * limitations under the License.
 */
package org.apache.dubbo.config;

import org.apache.dubbo.common.Constants;
import org.apache.dubbo.common.URL;
import org.apache.dubbo.common.Version;
import org.apache.dubbo.common.config.Environment;
import org.apache.dubbo.common.utils.Assert;
import org.apache.dubbo.common.utils.ConfigUtils;
import org.apache.dubbo.common.utils.NetUtils;
import org.apache.dubbo.common.utils.ReflectUtils;
import org.apache.dubbo.common.utils.StringUtils;
import org.apache.dubbo.common.utils.UrlUtils;
import org.apache.dubbo.config.support.Parameter;
import org.apache.dubbo.metadata.integration.MetadataReportService;
import org.apache.dubbo.monitor.MonitorFactory;
import org.apache.dubbo.monitor.MonitorService;
import org.apache.dubbo.registry.RegistryService;
import org.apache.dubbo.rpc.Filter;
import org.apache.dubbo.rpc.InvokerListener;
import org.apache.dubbo.rpc.ProxyFactory;
import org.apache.dubbo.rpc.cluster.Cluster;
import org.apache.dubbo.rpc.model.ApplicationModel;
import org.apache.dubbo.rpc.support.MockInvoker;

import java.util.ArrayList;
import java.util.Arrays;
import java.util.HashMap;
import java.util.HashSet;
import java.util.List;
import java.util.Map;
import java.util.Set;

import static org.apache.dubbo.common.Constants.APPLICATION_KEY;
import static org.apache.dubbo.common.extension.ExtensionLoader.getExtensionLoader;

/**
 * AbstractDefaultConfig
 *
 * @export
 */
public abstract class AbstractInterfaceConfig extends AbstractMethodConfig {

    private static final long serialVersionUID = -1559314110797223229L;

    /**
     * Local impl class name for the service interface
     */
    protected String local;

    /**
     * Local stub class name for the service interface
     */
    protected String stub;

    /**
     * Service monitor
     */
    protected MonitorConfig monitor;

    /**
     * Strategies for generating dynamic agents，there are two strategies can be choosed: jdk and javassist
     */
    protected String proxy;

    /**
     * Cluster type
     */
    protected String cluster;

    /**
     * The {@link Filter} when the provicer side exposed a service or the customer side references a remote service used,
     * if there are more than one, you can use commas to separate them
     */
    protected String filter;

    /**
     * The Listener when the provider side exposes a service or the customer side references a remote service used
     * if there are more than one, you can use commas to separate them
     */
    protected String listener;

    /**
     * The owner of zhe service providers
     */
    protected String owner;

    /**
     * Connection limits, 0 means shared connection, otherwise it defines the connections delegated to the current service
     */
    protected Integer connections;

    /**
     * The layer of service providers
     */
    protected String layer;

    /**
     * The application info
     */
    protected ApplicationConfig application;

    /**
     * The module info
     */
    protected ModuleConfig module;

    /**
     * Registry centers
     */
    protected List<RegistryConfig> registries;

    protected String registryIds;

    // connection events
    protected String onconnect;

    /**
     * Disconnection events
     */
    protected String ondisconnect;
    protected MetadataReportConfig metadataReportConfig;
    // callback limits
    private Integer callbacks;
    // the scope for referring/exporting a service, if it's local, it means searching in current JVM only.
    private String scope;

    /**
     * Check whether the registry config is exists, and then conversion it to {@link RegistryConfig}
     */
    protected void checkRegistry() {
        loadRegistriesFromBackwardConfig();

        convertRegistryIdsToRegistries();

        for (RegistryConfig registryConfig : registries) {
            registryConfig.refresh();
            if (StringUtils.isNotEmpty(registryConfig.getId())) {
                registryConfig.setPrefix(Constants.REGISTRIES_SUFFIX);
                registryConfig.refresh();
            }
        }

        for (RegistryConfig registryConfig : registries) {
            if (!registryConfig.isValid()) {
                throw new IllegalStateException("No registry config found or it's not a valid config! " +
                        "The registry config is: " + registryConfig);
            }
        }

        useRegistryForConfigIfNecessary();
    }

    @SuppressWarnings("deprecation")
    protected void checkApplication() {
        // for backward compatibility
        if (application == null) {
            application = new ApplicationConfig();
        }

        application.refresh();

        if (!application.isValid()) {
            throw new IllegalStateException("No application config found or it's not a valid config! " +
                    "Please add <dubbo:application name=\"...\" /> to your spring config.");
        }

        ApplicationModel.setApplication(application.getName());

        // backward compatibility
        String wait = ConfigUtils.getProperty(Constants.SHUTDOWN_WAIT_KEY);
        if (wait != null && wait.trim().length() > 0) {
            System.setProperty(Constants.SHUTDOWN_WAIT_KEY, wait.trim());
        } else {
            wait = ConfigUtils.getProperty(Constants.SHUTDOWN_WAIT_SECONDS_KEY);
            if (wait != null && wait.trim().length() > 0) {
                System.setProperty(Constants.SHUTDOWN_WAIT_SECONDS_KEY, wait.trim());
            }
        }
    }

    protected void checkMonitor() {
        if (monitor == null) {
            monitor = new MonitorConfig();
        }

        monitor.refresh();

        if (!monitor.isValid()) {
            logger.info("There's no valid monitor config found, if you want to open monitor statistics for Dubbo, " +
                    "please make sure your monitor is configured properly.");
        }
    }

    protected void checkMetadataReport() {
        if (metadataReportConfig == null) {
            metadataReportConfig = new MetadataReportConfig();
        }
        metadataReportConfig.refresh();
        if (!metadataReportConfig.isValid()) {
            logger.warn("There's no valid metadata config found, if you are using the simplified mode of registry url, " +
                    "please make sure you have a metadata address configured properly.");
        }
    }


    /**
     *
     * Load the registry and conversion it to {@link URL}, the priority order is: system property > dubbo registry config
     *
     * @param provider whether it is the provider side
     * @return
     */
    protected List<URL> loadRegistries(boolean provider) {
        // check && override if necessary
        checkRegistry();
        List<URL> registryList = new ArrayList<URL>();
        if (registries != null && !registries.isEmpty()) {
            for (RegistryConfig config : registries) {
                String address = config.getAddress();
                if (StringUtils.isEmpty(address)) {
                    address = Constants.ANYHOST_VALUE;
                }
                if (!RegistryConfig.NO_AVAILABLE.equalsIgnoreCase(address)) {
                    Map<String, String> map = new HashMap<String, String>();
                    appendParameters(map, application);
                    appendParameters(map, config);
                    map.put("path", RegistryService.class.getName());
                    appendRuntimeParameters(map);
                    if (!map.containsKey("protocol")) {
                        map.put("protocol", "dubbo");
                    }
                    List<URL> urls = UrlUtils.parseURLs(address, map);

                    for (URL url : urls) {
                        url = url.addParameter(Constants.REGISTRY_KEY, url.getProtocol());
                        url = url.setProtocol(Constants.REGISTRY_PROTOCOL);
                        if ((provider && url.getParameter(Constants.REGISTER_KEY, true))
                                || (!provider && url.getParameter(Constants.SUBSCRIBE_KEY, true))) {
                            registryList.add(url);
                        }
                    }
                }
            }
        }
        return registryList;
    }

    /**
     *
     * Load the monitor config from the system properties and conversation it to {@link URL}
     *
     * @param registryURL
     * @return
     */
    protected URL loadMonitor(URL registryURL) {
        checkMonitor();
        Map<String, String> map = new HashMap<String, String>();
        map.put(Constants.INTERFACE_KEY, MonitorService.class.getName());
        appendRuntimeParameters(map);
        //set ip
        String hostToRegistry = ConfigUtils.getSystemProperty(Constants.DUBBO_IP_TO_REGISTRY);
        if (hostToRegistry == null || hostToRegistry.length() == 0) {
            hostToRegistry = NetUtils.getLocalHost();
        } else if (NetUtils.isInvalidLocalHost(hostToRegistry)) {
            throw new IllegalArgumentException("Specified invalid registry ip from property:" +
                    Constants.DUBBO_IP_TO_REGISTRY + ", value:" + hostToRegistry);
        }
        map.put(Constants.REGISTER_IP_KEY, hostToRegistry);
        appendParameters(map, monitor);
        appendParameters(map, application);
        String address = monitor.getAddress();
        String sysaddress = System.getProperty("dubbo.monitor.address");
        if (sysaddress != null && sysaddress.length() > 0) {
            address = sysaddress;
        }
        if (ConfigUtils.isNotEmpty(address)) {
            if (!map.containsKey(Constants.PROTOCOL_KEY)) {
                if (getExtensionLoader(MonitorFactory.class).hasExtension("logstat")) {
                    map.put(Constants.PROTOCOL_KEY, "logstat");
                } else {
                    map.put(Constants.PROTOCOL_KEY, Constants.DOBBO_PROTOCOL);
                }
            }
            return UrlUtils.parseURL(address, map);
        } else if (Constants.REGISTRY_PROTOCOL.equals(monitor.getProtocol()) && registryURL != null) {
          return registryURL.setProtocol(Constants.DOBBO_PROTOCOL).addParameter(Constants.PROTOCOL_KEY, Constants.REGISTRY_PROTOCOL).addParameterAndEncoded(Constants.REFER_KEY, StringUtils.toQueryString(map));
        }
        return null;
    }

    static void appendRuntimeParameters(Map<String, String> map) {
        map.put(Constants.DUBBO_VERSION_KEY, Version.getProtocolVersion());
        map.put(Constants.SPECIFICATION_VERSION_KEY, Version.getVersion());
        map.put(Constants.TIMESTAMP_KEY, String.valueOf(System.currentTimeMillis()));
        if (ConfigUtils.getPid() > 0) {
            map.put(Constants.PID_KEY, String.valueOf(ConfigUtils.getPid()));
        }
    }

    private URL loadMetadataReporterURL(boolean provider) {
        this.checkApplication();
        String address = metadataReportConfig.getAddress();
        if (address == null || address.length() == 0) {
            return null;
        }
        Map<String, String> map = new HashMap<String, String>();
        map.put(APPLICATION_KEY, application.getName());
        appendParameters(map, metadataReportConfig);
        return UrlUtils.parseURL(address, map);
    }

    protected MetadataReportService getMetadataReportService() {

        if (metadataReportConfig == null || !metadataReportConfig.isValid()) {
            return null;
        }
        return MetadataReportService.instance(() -> {
            return loadMetadataReporterURL(true);
        });
    }

    /**
     * Check whether the remote service interface and the methods meet with Dubbo's requirements.it mainly check, if the
     * methods configured in the configuration file are included in the interface of remote service
     *
     * @param interfaceClass the interface of remote service
     * @param methods the methods configured
     */
    protected void checkInterfaceAndMethods(Class<?> interfaceClass, List<MethodConfig> methods) {
        // interface cannot be null
        Assert.notNull(interfaceClass, new IllegalStateException("interface not allow null!"));

        // to verify interfaceClass is an interface
        if (!interfaceClass.isInterface()) {
            throw new IllegalStateException("The interface class " + interfaceClass + " is not a interface!");
        }
        // check if methods exist in the remote service interface
        if (methods != null && !methods.isEmpty()) {
            for (MethodConfig methodBean : methods) {
                methodBean.setService(interfaceClass.getName());
                methodBean.setServiceId(this.getId());
                methodBean.refresh();
                String methodName = methodBean.getName();
                if (methodName == null || methodName.length() == 0) {
                    throw new IllegalStateException("<dubbo:method> name attribute is required! Please check: " +
                            "<dubbo:service interface=\"" + interfaceClass.getName() + "\" ... >" +
                            "<dubbo:method name=\"\" ... /></<dubbo:reference>");
                }

                boolean hasMethod = Arrays.stream(interfaceClass.getMethods()).anyMatch(method -> method.getName().equals(methodName));
                if (!hasMethod) {
                    throw new IllegalStateException("The interface " + interfaceClass.getName()
                            + " not found method " + methodName);
                }
            }
        }
    }

    /**
     * Legitimacy check and setup of local simulated operations. The operations can be a string with Simple operation or
     * a classname whose {@link Class} implements a particular function
     *
     * @param interfaceClass for provider side, it is the {@link Class} of the service that will be exported; for consumer
     *                       side, it is the {@link Class} of the remote service interface that will be referenced
     */
    void checkMock(Class<?> interfaceClass) {
        if (ConfigUtils.isEmpty(mock)) {
            return;
        }

        String normalizedMock = MockInvoker.normalizeMock(mock);
        if (normalizedMock.startsWith(Constants.RETURN_PREFIX)) {
            normalizedMock = normalizedMock.substring(Constants.RETURN_PREFIX.length()).trim();
            try {
                //Check whether the mock value is legal, if it is illegal, throw exception
                MockInvoker.parseMockValue(normalizedMock);
            } catch (Exception e) {
                throw new IllegalStateException("Illegal mock return in <dubbo:service/reference ... " +
                        "mock=\"" + mock + "\" />");
            }
        } else if (normalizedMock.startsWith(Constants.THROW_PREFIX)) {
            normalizedMock = normalizedMock.substring(Constants.THROW_PREFIX.length()).trim();
            if (ConfigUtils.isNotEmpty(normalizedMock)) {
                try {
                    //Check whether the mock value is legal
                    MockInvoker.getThrowable(normalizedMock);
                } catch (Exception e) {
                    throw new IllegalStateException("Illegal mock throw in <dubbo:service/reference ... " +
                            "mock=\"" + mock + "\" />");
                }
            }
        } else {
            //Check whether the mock class is a implementation of the interfaceClass, and if it has a default constructor
            MockInvoker.getMockObject(normalizedMock, interfaceClass);
        }
    }

    /**
     * Legitimacy check of stub, note that: the local will deprecated, and replace with <code>stub</code>
     *
     * @param interfaceClass for provider side, it is the {@link Class} of the service that will be exported; for consumer
     *                       side, it is the {@link Class} of the remote service interface
     */
    void checkStubAndLocal(Class<?> interfaceClass) {
        if (ConfigUtils.isNotEmpty(local)) {
            Class<?> localClass = ConfigUtils.isDefault(local) ?
                    ReflectUtils.forName(interfaceClass.getName() + "Local") : ReflectUtils.forName(local);
            verify(interfaceClass, localClass);
        }
        if (ConfigUtils.isNotEmpty(stub)) {
            Class<?> localClass = ConfigUtils.isDefault(stub) ?
                    ReflectUtils.forName(interfaceClass.getName() + "Stub") : ReflectUtils.forName(stub);
            verify(interfaceClass, localClass);
        }
    }

    private void verify(Class<?> interfaceClass, Class<?> localClass) {
        if (!interfaceClass.isAssignableFrom(localClass)) {
            throw new IllegalStateException("The local implementation class " + localClass.getName() +
                    " not implement interface " + interfaceClass.getName());
        }

        try {
            //Check if the localClass a contructor with parameter who's type is interfaceClass
            ReflectUtils.findConstructor(localClass, interfaceClass);
        } catch (NoSuchMethodException e) {
            throw new IllegalStateException("No such constructor \"public " + localClass.getSimpleName() +
                    "(" + interfaceClass.getName() + ")\" in local implementation class " + localClass.getName());
        }
    }

    private void overrideParameters(Map<String, String> map) {
        map.put(Constants.PATH_KEY, RegistryService.class.getName());
        map.put(Constants.DOBBO_PROTOCOL, Version.getProtocolVersion());
        map.put(Constants.TIMESTAMP_KEY, String.valueOf(System.currentTimeMillis()));
        if (ConfigUtils.getPid() > 0) {
            map.put(Constants.PID_KEY, String.valueOf(ConfigUtils.getPid()));
        }
        map.putIfAbsent(Constants.PROTOCOL_KEY, Constants.DOBBO_PROTOCOL);
    }

    private void convertRegistryIdsToRegistries() {
        if (StringUtils.isEmpty(registryIds) && (registries == null || registries.isEmpty())) {
            Set<String> configedRegistries = new HashSet<>();
            configedRegistries.addAll(getSubProperties(Environment.getInstance().getExternalConfigurationMap(),
                    Constants.REGISTRIES_SUFFIX));
            configedRegistries.addAll(getSubProperties(Environment.getInstance().getAppExternalConfigurationMap(),
                    Constants.REGISTRIES_SUFFIX));

            registryIds = String.join(",", configedRegistries);
        }

        if (StringUtils.isEmpty(registryIds)) {
            if (registries == null || registries.isEmpty()) {
                registries = new ArrayList<>();
                registries.add(new RegistryConfig());
            }
        } else {
            String[] arr = Constants.COMMA_SPLIT_PATTERN.split(registryIds);
            if (registries == null || registries.isEmpty()) {
                registries = new ArrayList<>();
            }
            Arrays.stream(arr).forEach(id -> {
                if (registries.stream().noneMatch(reg -> reg.getId().equals(id))) {
                    RegistryConfig registryConfig = new RegistryConfig();
                    registryConfig.setId(id);
                    registries.add(registryConfig);
                }
            });
            if (registries.size() > arr.length) {
                throw new IllegalStateException("Too much registries found, the registries assigned to this service " +
                        "are :" + registryIds + ", but got " + registries.size() + " registries!");
            }
        }

    }

    private void loadRegistriesFromBackwardConfig() {
        // for backward compatibility
        // -Ddubbo.registry.address is now deprecated.
        if (registries == null || registries.isEmpty()) {
            String address = ConfigUtils.getProperty("dubbo.registry.address");
            if (address != null && address.length() > 0) {
                registries = new ArrayList<RegistryConfig>();
                String[] as = address.split("\\s*[|]+\\s*");
                for (String a : as) {
                    RegistryConfig registryConfig = new RegistryConfig();
                    registryConfig.setAddress(a);
                    registries.add(registryConfig);
                }
            }
        }
    }

    /**
     * For compatibility purpose, use registry as the default config center if the registry protocol is zookeeper and
     * there's no config center specified explicitly.
     */
    private void useRegistryForConfigIfNecessary() {
        registries.stream().filter(RegistryConfig::isZookeeperProtocol).findFirst().ifPresent(rc -> {
            // we use the loading status of DynamicConfiguration to decide whether ConfigCenter has been initiated.
            Environment.getInstance().getDynamicConfiguration().orElseGet(() -> {
                ConfigCenterConfig configCenterConfig = new ConfigCenterConfig();
                configCenterConfig.setProtocol(rc.getProtocol());
                configCenterConfig.setAddress(rc.getAddress());
                configCenterConfig.setHighestPriority(false);
                configCenterConfig.init();
                return null;
            });
        });
    }

    /**
     * @return local
     * @deprecated Replace to <code>getStub()</code>
     */
    @Deprecated
    public String getLocal() {
        return local;
    }

    /**
     * @param local
     * @deprecated Replace to <code>setStub(Boolean)</code>
     */
    @Deprecated
    public void setLocal(Boolean local) {
        if (local == null) {
            setLocal((String) null);
        } else {
            setLocal(String.valueOf(local));
        }
    }

    /**
     * @param local
     * @deprecated Replace to <code>setStub(String)</code>
     */
    @Deprecated
    public void setLocal(String local) {
        checkName("local", local);
        this.local = local;
    }

    public String getStub() {
        return stub;
    }

    public void setStub(Boolean stub) {
        if (stub == null) {
            setStub((String) null);
        } else {
            setStub(String.valueOf(stub));
        }
    }

    public void setStub(String stub) {
        checkName("stub", stub);
        this.stub = stub;
    }

    public String getCluster() {
        return cluster;
    }

    public void setCluster(String cluster) {
        checkExtension(Cluster.class, "cluster", cluster);
        this.cluster = cluster;
    }

    public String getProxy() {
        return proxy;
    }

    public void setProxy(String proxy) {
        checkExtension(ProxyFactory.class, "proxy", proxy);
        this.proxy = proxy;
    }

    public Integer getConnections() {
        return connections;
    }

    public void setConnections(Integer connections) {
        this.connections = connections;
    }

    @Parameter(key = Constants.REFERENCE_FILTER_KEY, append = true)
    public String getFilter() {
        return filter;
    }

    public void setFilter(String filter) {
        checkMultiExtension(Filter.class, "filter", filter);
        this.filter = filter;
    }

    @Parameter(key = Constants.INVOKER_LISTENER_KEY, append = true)
    public String getListener() {
        return listener;
    }

    public void setListener(String listener) {
        checkMultiExtension(InvokerListener.class, "listener", listener);
        this.listener = listener;
    }

    public String getLayer() {
        return layer;
    }

    public void setLayer(String layer) {
        checkNameHasSymbol("layer", layer);
        this.layer = layer;
    }

    public ApplicationConfig getApplication() {
        return application;
    }

    public void setApplication(ApplicationConfig application) {
        this.application = application;
    }

    public ModuleConfig getModule() {
        return module;
    }

    public void setModule(ModuleConfig module) {
        this.module = module;
    }

    public RegistryConfig getRegistry() {
        return registries == null || registries.isEmpty() ? null : registries.get(0);
    }

    public void setRegistry(RegistryConfig registry) {
        List<RegistryConfig> registries = new ArrayList<RegistryConfig>(1);
        registries.add(registry);
        this.registries = registries;
    }

    public List<RegistryConfig> getRegistries() {
        return registries;
    }

    @SuppressWarnings({"unchecked"})
    public void setRegistries(List<? extends RegistryConfig> registries) {
        this.registries = (List<RegistryConfig>) registries;
    }

    @Parameter(excluded = true)
    public String getRegistryIds() {
        return registryIds;
    }

    public void setRegistryIds(String registryIds) {
        this.registryIds = registryIds;
    }

    public MonitorConfig getMonitor() {
        return monitor;
    }

    public void setMonitor(String monitor) {
        this.monitor = new MonitorConfig(monitor);
    }

    public void setMonitor(MonitorConfig monitor) {
        this.monitor = monitor;
    }

    public String getOwner() {
        return owner;
    }

    public void setOwner(String owner) {
        checkMultiName("owner", owner);
        this.owner = owner;
    }

    public Integer getCallbacks() {
        return callbacks;
    }

    public void setCallbacks(Integer callbacks) {
        this.callbacks = callbacks;
    }

    public String getOnconnect() {
        return onconnect;
    }

    public void setOnconnect(String onconnect) {
        this.onconnect = onconnect;
    }

    public String getOndisconnect() {
        return ondisconnect;
    }

    public void setOndisconnect(String ondisconnect) {
        this.ondisconnect = ondisconnect;
    }

    public String getScope() {
        return scope;
    }

    public void setScope(String scope) {
        this.scope = scope;
    }

    public MetadataReportConfig getMetadataReportConfig() {
        return metadataReportConfig;
    }

    public void setMetadataReportConfig(MetadataReportConfig metadataReportConfig) {
        this.metadataReportConfig = metadataReportConfig;
    }

}
>>>>>>> 83b54a8e
<|MERGE_RESOLUTION|>--- conflicted
+++ resolved
@@ -1,4 +1,3 @@
-<<<<<<< HEAD
 /*
  * Licensed to the Apache Software Foundation (ASF) under one or more
  * contributor license agreements.  See the NOTICE file distributed with
@@ -142,7 +141,6 @@
      */
     protected String ondisconnect;
     protected MetadataReportConfig metadataReportConfig;
-    protected RegistryDataConfig registryDataConfig;
 
     protected ConfigCenterConfig configCenter;
 
@@ -234,17 +232,6 @@
         }
     }
 
-    protected void checkRegistryDataConfig() {
-        // TODO get from ConfigManager first, only create if absent.
-        if (registryDataConfig == null) {
-            setRegistryDataConfig(new RegistryDataConfig());
-        }
-        registryDataConfig.refresh();
-        if (!registryDataConfig.isValid()) {
-            logger.info("There's no valid registryData config found. So the registry will store full url parameter " +
-                    "to registry server.");
-        }
-    }
 
     void checkConfigCenter() {
         if (configCenter == null) {
@@ -287,772 +274,6 @@
         Environment.getInstance().setDynamicConfiguration(configuration);
         return configuration;
     }
-
-    /**
-     *
-     * Load the registry and conversion it to {@link URL}, the priority order is: system property > dubbo registry config
-     *
-     * @param provider whether it is the provider side
-     * @return
-     */
-    protected List<URL> loadRegistries(boolean provider) {
-        // check && override if necessary
-        checkRegistry();
-        checkRegistryDataConfig();
-        List<URL> registryList = new ArrayList<URL>();
-        if (registries != null && !registries.isEmpty()) {
-            Map<String, String> registryDataConfigurationMap = new HashMap<>(4);
-            appendParameters(registryDataConfigurationMap, registryDataConfig);
-            for (RegistryConfig config : registries) {
-                String address = config.getAddress();
-                if (StringUtils.isEmpty(address)) {
-                    address = Constants.ANYHOST_VALUE;
-                }
-                if (!RegistryConfig.NO_AVAILABLE.equalsIgnoreCase(address)) {
-                    Map<String, String> map = new HashMap<String, String>();
-                    appendParameters(map, application);
-                    appendParameters(map, config);
-                    map.put("path", RegistryService.class.getName());
-                    appendRuntimeParameters(map);
-                    if (!map.containsKey("protocol")) {
-                        map.put("protocol", "dubbo");
-                    }
-                    List<URL> urls = UrlUtils.parseURLs(address, map);
-
-                    for (URL url : urls) {
-                        url = url.addParameter(Constants.REGISTRY_KEY, url.getProtocol());
-                        url = url.setProtocol(Constants.REGISTRY_PROTOCOL);
-                        // add parameter
-                        url = url.addParametersIfAbsent(registryDataConfigurationMap);
-                        if ((provider && url.getParameter(Constants.REGISTER_KEY, true))
-                                || (!provider && url.getParameter(Constants.SUBSCRIBE_KEY, true))) {
-                            registryList.add(url);
-                        }
-                    }
-                }
-            }
-        }
-        return registryList;
-    }
-
-    /**
-     *
-     * Load the monitor config from the system properties and conversation it to {@link URL}
-     *
-     * @param registryURL
-     * @return
-     */
-    protected URL loadMonitor(URL registryURL) {
-        checkMonitor();
-        Map<String, String> map = new HashMap<String, String>();
-        map.put(Constants.INTERFACE_KEY, MonitorService.class.getName());
-        appendRuntimeParameters(map);
-        //set ip
-        String hostToRegistry = ConfigUtils.getSystemProperty(Constants.DUBBO_IP_TO_REGISTRY);
-        if (hostToRegistry == null || hostToRegistry.length() == 0) {
-            hostToRegistry = NetUtils.getLocalHost();
-        } else if (NetUtils.isInvalidLocalHost(hostToRegistry)) {
-            throw new IllegalArgumentException("Specified invalid registry ip from property:" +
-                    Constants.DUBBO_IP_TO_REGISTRY + ", value:" + hostToRegistry);
-        }
-        map.put(Constants.REGISTER_IP_KEY, hostToRegistry);
-        appendParameters(map, monitor);
-        appendParameters(map, application);
-        String address = monitor.getAddress();
-        String sysaddress = System.getProperty("dubbo.monitor.address");
-        if (sysaddress != null && sysaddress.length() > 0) {
-            address = sysaddress;
-        }
-        if (ConfigUtils.isNotEmpty(address)) {
-            if (!map.containsKey(Constants.PROTOCOL_KEY)) {
-                if (getExtensionLoader(MonitorFactory.class).hasExtension("logstat")) {
-                    map.put(Constants.PROTOCOL_KEY, "logstat");
-                } else {
-                    map.put(Constants.PROTOCOL_KEY, Constants.DOBBO_PROTOCOL);
-                }
-            }
-            return UrlUtils.parseURL(address, map);
-        } else if (Constants.REGISTRY_PROTOCOL.equals(monitor.getProtocol()) && registryURL != null) {
-          return registryURL.setProtocol(Constants.DOBBO_PROTOCOL).addParameter(Constants.PROTOCOL_KEY, Constants.REGISTRY_PROTOCOL).addParameterAndEncoded(Constants.REFER_KEY, StringUtils.toQueryString(map));
-        }
-        return null;
-    }
-
-    static void appendRuntimeParameters(Map<String, String> map) {
-        map.put(Constants.DUBBO_VERSION_KEY, Version.getProtocolVersion());
-        map.put(Constants.SPECIFICATION_VERSION_KEY, Version.getVersion());
-        map.put(Constants.TIMESTAMP_KEY, String.valueOf(System.currentTimeMillis()));
-        if (ConfigUtils.getPid() > 0) {
-            map.put(Constants.PID_KEY, String.valueOf(ConfigUtils.getPid()));
-        }
-    }
-
-    private URL loadMetadataReporterURL(boolean provider) {
-        this.checkApplication();
-        String address = metadataReportConfig.getAddress();
-        if (address == null || address.length() == 0) {
-            return null;
-        }
-        Map<String, String> map = new HashMap<String, String>();
-        map.put(APPLICATION_KEY, application.getName());
-        appendParameters(map, metadataReportConfig);
-        return UrlUtils.parseURL(address, map);
-    }
-
-    protected MetadataReportService getMetadataReportService() {
-
-        if (metadataReportConfig == null || !metadataReportConfig.isValid()) {
-            return null;
-        }
-        return MetadataReportService.instance(() -> {
-            return loadMetadataReporterURL(true);
-        });
-    }
-
-    /**
-     * Check whether the remote service interface and the methods meet with Dubbo's requirements.it mainly check, if the
-     * methods configured in the configuration file are included in the interface of remote service
-     *
-     * @param interfaceClass the interface of remote service
-     * @param methods the methods configured
-     */
-    protected void checkInterfaceAndMethods(Class<?> interfaceClass, List<MethodConfig> methods) {
-        // interface cannot be null
-        Assert.notNull(interfaceClass, new IllegalStateException("interface not allow null!"));
-
-        // to verify interfaceClass is an interface
-        if (!interfaceClass.isInterface()) {
-            throw new IllegalStateException("The interface class " + interfaceClass + " is not a interface!");
-        }
-        // check if methods exist in the remote service interface
-        if (methods != null && !methods.isEmpty()) {
-            for (MethodConfig methodBean : methods) {
-                methodBean.setService(interfaceClass.getName());
-                methodBean.setServiceId(this.getId());
-                methodBean.refresh();
-                String methodName = methodBean.getName();
-                if (methodName == null || methodName.length() == 0) {
-                    throw new IllegalStateException("<dubbo:method> name attribute is required! Please check: " +
-                            "<dubbo:service interface=\"" + interfaceClass.getName() + "\" ... >" +
-                            "<dubbo:method name=\"\" ... /></<dubbo:reference>");
-                }
-
-                boolean hasMethod = Arrays.stream(interfaceClass.getMethods()).anyMatch(method -> method.getName().equals(methodName));
-                if (!hasMethod) {
-                    throw new IllegalStateException("The interface " + interfaceClass.getName()
-                            + " not found method " + methodName);
-                }
-            }
-        }
-    }
-
-    /**
-     * Legitimacy check and setup of local simulated operations. The operations can be a string with Simple operation or
-     * a classname whose {@link Class} implements a particular function
-     *
-     * @param interfaceClass for provider side, it is the {@link Class} of the service that will be exported; for consumer
-     *                       side, it is the {@link Class} of the remote service interface that will be referenced
-     */
-    void checkMock(Class<?> interfaceClass) {
-        if (ConfigUtils.isEmpty(mock)) {
-            return;
-        }
-
-        String normalizedMock = MockInvoker.normalizeMock(mock);
-        if (normalizedMock.startsWith(Constants.RETURN_PREFIX)) {
-            normalizedMock = normalizedMock.substring(Constants.RETURN_PREFIX.length()).trim();
-            try {
-                //Check whether the mock value is legal, if it is illegal, throw exception
-                MockInvoker.parseMockValue(normalizedMock);
-            } catch (Exception e) {
-                throw new IllegalStateException("Illegal mock return in <dubbo:service/reference ... " +
-                        "mock=\"" + mock + "\" />");
-            }
-        } else if (normalizedMock.startsWith(Constants.THROW_PREFIX)) {
-            normalizedMock = normalizedMock.substring(Constants.THROW_PREFIX.length()).trim();
-            if (ConfigUtils.isNotEmpty(normalizedMock)) {
-                try {
-                    //Check whether the mock value is legal
-                    MockInvoker.getThrowable(normalizedMock);
-                } catch (Exception e) {
-                    throw new IllegalStateException("Illegal mock throw in <dubbo:service/reference ... " +
-                            "mock=\"" + mock + "\" />");
-                }
-            }
-        } else {
-            //Check whether the mock class is a implementation of the interfaceClass, and if it has a default constructor
-            MockInvoker.getMockObject(normalizedMock, interfaceClass);
-        }
-    }
-
-    /**
-     * Legitimacy check of stub, note that: the local will deprecated, and replace with <code>stub</code>
-     *
-     * @param interfaceClass for provider side, it is the {@link Class} of the service that will be exported; for consumer
-     *                       side, it is the {@link Class} of the remote service interface
-     */
-    void checkStubAndLocal(Class<?> interfaceClass) {
-        if (ConfigUtils.isNotEmpty(local)) {
-            Class<?> localClass = ConfigUtils.isDefault(local) ?
-                    ReflectUtils.forName(interfaceClass.getName() + "Local") : ReflectUtils.forName(local);
-            verify(interfaceClass, localClass);
-        }
-        if (ConfigUtils.isNotEmpty(stub)) {
-            Class<?> localClass = ConfigUtils.isDefault(stub) ?
-                    ReflectUtils.forName(interfaceClass.getName() + "Stub") : ReflectUtils.forName(stub);
-            verify(interfaceClass, localClass);
-        }
-    }
-
-    private void verify(Class<?> interfaceClass, Class<?> localClass) {
-        if (!interfaceClass.isAssignableFrom(localClass)) {
-            throw new IllegalStateException("The local implementation class " + localClass.getName() +
-                    " not implement interface " + interfaceClass.getName());
-        }
-
-        try {
-            //Check if the localClass a contructor with parameter who's type is interfaceClass
-            ReflectUtils.findConstructor(localClass, interfaceClass);
-        } catch (NoSuchMethodException e) {
-            throw new IllegalStateException("No such constructor \"public " + localClass.getSimpleName() +
-                    "(" + interfaceClass.getName() + ")\" in local implementation class " + localClass.getName());
-        }
-    }
-
-    private void convertRegistryIdsToRegistries() {
-        if (StringUtils.isEmpty(registryIds) && (registries == null || registries.isEmpty())) {
-            Set<String> configedRegistries = new HashSet<>();
-            configedRegistries.addAll(getSubProperties(Environment.getInstance().getExternalConfigurationMap(),
-                    Constants.REGISTRIES_SUFFIX));
-            configedRegistries.addAll(getSubProperties(Environment.getInstance().getAppExternalConfigurationMap(),
-                    Constants.REGISTRIES_SUFFIX));
-
-            registryIds = String.join(",", configedRegistries);
-        }
-
-        if (StringUtils.isEmpty(registryIds)) {
-            if (registries == null || registries.isEmpty()) {
-                registries = ConfigManager.getInstance().getDefaultRegistries().orElse(Arrays.asList(new RegistryConfig()));
-            }
-        } else {
-            String[] arr = Constants.COMMA_SPLIT_PATTERN.split(registryIds);
-            if (registries == null || registries.isEmpty()) {
-                registries = new ArrayList<>();
-            }
-            Arrays.stream(arr).forEach(id -> {
-                if (registries.stream().noneMatch(reg -> reg.getId().equals(id))) {
-                    registries.add(ConfigManager.getInstance().getRegistry(id).orElseGet(() -> {
-                        RegistryConfig registryConfig = new RegistryConfig();
-                        registryConfig.setId(id);
-                        return registryConfig;
-                    }));
-                }
-            });
-            if (registries.size() > arr.length) {
-                throw new IllegalStateException("Too much registries found, the registries assigned to this service " +
-                        "are :" + registryIds + ", but got " + registries.size() + " registries!");
-            }
-        }
-
-    }
-
-    private void loadRegistriesFromBackwardConfig() {
-        // for backward compatibility
-        // -Ddubbo.registry.address is now deprecated.
-        if (registries == null || registries.isEmpty()) {
-            String address = ConfigUtils.getProperty("dubbo.registry.address");
-            if (address != null && address.length() > 0) {
-                registries = new ArrayList<RegistryConfig>();
-                String[] as = address.split("\\s*[|]+\\s*");
-                for (String a : as) {
-                    RegistryConfig registryConfig = new RegistryConfig();
-                    registryConfig.setAddress(a);
-                    registries.add(registryConfig);
-                }
-            }
-        }
-    }
-
-    /**
-     * For compatibility purpose, use registry as the default config center if the registry protocol is zookeeper and
-     * there's no config center specified explicitly.
-     */
-    private void useRegistryForConfigIfNecessary() {
-        registries.stream().filter(RegistryConfig::isZookeeperProtocol).findFirst().ifPresent(rc -> {
-            // we use the loading status of DynamicConfiguration to decide whether ConfigCenter has been initiated.
-            Environment.getInstance().getDynamicConfiguration().orElseGet(() -> {
-                ConfigManager configManager = ConfigManager.getInstance();
-                ConfigCenterConfig cc = configManager.getConfigCenter().orElse(new ConfigCenterConfig());
-                cc.setProtocol(rc.getProtocol());
-                cc.setAddress(rc.getAddress());
-                cc.setHighestPriority(false);
-                setConfigCenter(cc);
-                startConfigCenter();
-                return null;
-            });
-        });
-    }
-
-    /**
-     * @return local
-     * @deprecated Replace to <code>getStub()</code>
-     */
-    @Deprecated
-    public String getLocal() {
-        return local;
-    }
-
-    /**
-     * @param local
-     * @deprecated Replace to <code>setStub(Boolean)</code>
-     */
-    @Deprecated
-    public void setLocal(Boolean local) {
-        if (local == null) {
-            setLocal((String) null);
-        } else {
-            setLocal(String.valueOf(local));
-        }
-    }
-
-    /**
-     * @param local
-     * @deprecated Replace to <code>setStub(String)</code>
-     */
-    @Deprecated
-    public void setLocal(String local) {
-        checkName("local", local);
-        this.local = local;
-    }
-
-    public String getStub() {
-        return stub;
-    }
-
-    public void setStub(Boolean stub) {
-        if (stub == null) {
-            setStub((String) null);
-        } else {
-            setStub(String.valueOf(stub));
-        }
-    }
-
-    public void setStub(String stub) {
-        checkName("stub", stub);
-        this.stub = stub;
-    }
-
-    public String getCluster() {
-        return cluster;
-    }
-
-    public void setCluster(String cluster) {
-        checkExtension(Cluster.class, "cluster", cluster);
-        this.cluster = cluster;
-    }
-
-    public String getProxy() {
-        return proxy;
-    }
-
-    public void setProxy(String proxy) {
-        checkExtension(ProxyFactory.class, "proxy", proxy);
-        this.proxy = proxy;
-    }
-
-    public Integer getConnections() {
-        return connections;
-    }
-
-    public void setConnections(Integer connections) {
-        this.connections = connections;
-    }
-
-    @Parameter(key = Constants.REFERENCE_FILTER_KEY, append = true)
-    public String getFilter() {
-        return filter;
-    }
-
-    public void setFilter(String filter) {
-        checkMultiExtension(Filter.class, "filter", filter);
-        this.filter = filter;
-    }
-
-    @Parameter(key = Constants.INVOKER_LISTENER_KEY, append = true)
-    public String getListener() {
-        return listener;
-    }
-
-    public void setListener(String listener) {
-        checkMultiExtension(InvokerListener.class, "listener", listener);
-        this.listener = listener;
-    }
-
-    public String getLayer() {
-        return layer;
-    }
-
-    public void setLayer(String layer) {
-        checkNameHasSymbol("layer", layer);
-        this.layer = layer;
-    }
-
-    public ApplicationConfig getApplication() {
-        return application;
-    }
-
-    public void setApplication(ApplicationConfig application) {
-        this.application = application;
-        ConfigManager.getInstance().setApplication(this.application);
-    }
-
-    private void createApplicationIfAbsent() {
-        if (this.application != null) {
-            return;
-        }
-        ConfigManager configManager = ConfigManager.getInstance();
-        setApplication(configManager.getApplication().orElse(new ApplicationConfig()));
-    }
-
-    public ModuleConfig getModule() {
-        return module;
-    }
-
-    public void setModule(ModuleConfig module) {
-        this.module = module;
-        ConfigManager.getInstance().setModule(module);
-    }
-
-    public RegistryConfig getRegistry() {
-        return registries == null || registries.isEmpty() ? null : registries.get(0);
-    }
-
-    public void setRegistry(RegistryConfig registry) {
-        List<RegistryConfig> registries = new ArrayList<RegistryConfig>(1);
-        registries.add(registry);
-        setRegistries(registries);
-    }
-
-    public List<RegistryConfig> getRegistries() {
-        return registries;
-    }
-
-    @SuppressWarnings({"unchecked"})
-    public void setRegistries(List<? extends RegistryConfig> registries) {
-        this.registries = (List<RegistryConfig>) registries;
-        ConfigManager.getInstance().addRegistries(this.registries);
-    }
-
-    @Parameter(excluded = true)
-    public String getRegistryIds() {
-        return registryIds;
-    }
-
-    public void setRegistryIds(String registryIds) {
-        this.registryIds = registryIds;
-    }
-
-    public MonitorConfig getMonitor() {
-        return monitor;
-    }
-
-    public void setMonitor(String monitor) {
-        this.monitor = new MonitorConfig(monitor);
-    }
-
-    public void setMonitor(MonitorConfig monitor) {
-        this.monitor = monitor;
-        ConfigManager.getInstance().setMonitor(monitor);
-    }
-
-    public String getOwner() {
-        return owner;
-    }
-
-    public void setOwner(String owner) {
-        checkMultiName("owner", owner);
-        this.owner = owner;
-    }
-
-    public RegistryDataConfig getRegistryDataConfig() {
-        return registryDataConfig;
-    }
-
-    public void setRegistryDataConfig(RegistryDataConfig registryDataConfig) {
-        this.registryDataConfig = registryDataConfig;
-    }
-
-    public ConfigCenterConfig getConfigCenter() {
-        return configCenter;
-    }
-
-    public void setConfigCenter(ConfigCenterConfig configCenter) {
-        this.configCenter = configCenter;
-        ConfigManager.getInstance().setConfigCenter(configCenter);
-    }
-
-    public Integer getCallbacks() {
-        return callbacks;
-    }
-
-    public void setCallbacks(Integer callbacks) {
-        this.callbacks = callbacks;
-    }
-
-    public String getOnconnect() {
-        return onconnect;
-    }
-
-    public void setOnconnect(String onconnect) {
-        this.onconnect = onconnect;
-    }
-
-    public String getOndisconnect() {
-        return ondisconnect;
-    }
-
-    public void setOndisconnect(String ondisconnect) {
-        this.ondisconnect = ondisconnect;
-    }
-
-    public String getScope() {
-        return scope;
-    }
-
-    public void setScope(String scope) {
-        this.scope = scope;
-    }
-
-    public MetadataReportConfig getMetadataReportConfig() {
-        return metadataReportConfig;
-    }
-
-    public void setMetadataReportConfig(MetadataReportConfig metadataReportConfig) {
-        this.metadataReportConfig = metadataReportConfig;
-    }
-
-}
-=======
-/*
- * Licensed to the Apache Software Foundation (ASF) under one or more
- * contributor license agreements.  See the NOTICE file distributed with
- * this work for additional information regarding copyright ownership.
- * The ASF licenses this file to You under the Apache License, Version 2.0
- * (the "License"); you may not use this file except in compliance with
- * the License.  You may obtain a copy of the License at
- *
- *     http://www.apache.org/licenses/LICENSE-2.0
- *
- * Unless required by applicable law or agreed to in writing, software
- * distributed under the License is distributed on an "AS IS" BASIS,
- * WITHOUT WARRANTIES OR CONDITIONS OF ANY KIND, either express or implied.
- * See the License for the specific language governing permissions and
- * limitations under the License.
- */
-package org.apache.dubbo.config;
-
-import org.apache.dubbo.common.Constants;
-import org.apache.dubbo.common.URL;
-import org.apache.dubbo.common.Version;
-import org.apache.dubbo.common.config.Environment;
-import org.apache.dubbo.common.utils.Assert;
-import org.apache.dubbo.common.utils.ConfigUtils;
-import org.apache.dubbo.common.utils.NetUtils;
-import org.apache.dubbo.common.utils.ReflectUtils;
-import org.apache.dubbo.common.utils.StringUtils;
-import org.apache.dubbo.common.utils.UrlUtils;
-import org.apache.dubbo.config.support.Parameter;
-import org.apache.dubbo.metadata.integration.MetadataReportService;
-import org.apache.dubbo.monitor.MonitorFactory;
-import org.apache.dubbo.monitor.MonitorService;
-import org.apache.dubbo.registry.RegistryService;
-import org.apache.dubbo.rpc.Filter;
-import org.apache.dubbo.rpc.InvokerListener;
-import org.apache.dubbo.rpc.ProxyFactory;
-import org.apache.dubbo.rpc.cluster.Cluster;
-import org.apache.dubbo.rpc.model.ApplicationModel;
-import org.apache.dubbo.rpc.support.MockInvoker;
-
-import java.util.ArrayList;
-import java.util.Arrays;
-import java.util.HashMap;
-import java.util.HashSet;
-import java.util.List;
-import java.util.Map;
-import java.util.Set;
-
-import static org.apache.dubbo.common.Constants.APPLICATION_KEY;
-import static org.apache.dubbo.common.extension.ExtensionLoader.getExtensionLoader;
-
-/**
- * AbstractDefaultConfig
- *
- * @export
- */
-public abstract class AbstractInterfaceConfig extends AbstractMethodConfig {
-
-    private static final long serialVersionUID = -1559314110797223229L;
-
-    /**
-     * Local impl class name for the service interface
-     */
-    protected String local;
-
-    /**
-     * Local stub class name for the service interface
-     */
-    protected String stub;
-
-    /**
-     * Service monitor
-     */
-    protected MonitorConfig monitor;
-
-    /**
-     * Strategies for generating dynamic agents，there are two strategies can be choosed: jdk and javassist
-     */
-    protected String proxy;
-
-    /**
-     * Cluster type
-     */
-    protected String cluster;
-
-    /**
-     * The {@link Filter} when the provicer side exposed a service or the customer side references a remote service used,
-     * if there are more than one, you can use commas to separate them
-     */
-    protected String filter;
-
-    /**
-     * The Listener when the provider side exposes a service or the customer side references a remote service used
-     * if there are more than one, you can use commas to separate them
-     */
-    protected String listener;
-
-    /**
-     * The owner of zhe service providers
-     */
-    protected String owner;
-
-    /**
-     * Connection limits, 0 means shared connection, otherwise it defines the connections delegated to the current service
-     */
-    protected Integer connections;
-
-    /**
-     * The layer of service providers
-     */
-    protected String layer;
-
-    /**
-     * The application info
-     */
-    protected ApplicationConfig application;
-
-    /**
-     * The module info
-     */
-    protected ModuleConfig module;
-
-    /**
-     * Registry centers
-     */
-    protected List<RegistryConfig> registries;
-
-    protected String registryIds;
-
-    // connection events
-    protected String onconnect;
-
-    /**
-     * Disconnection events
-     */
-    protected String ondisconnect;
-    protected MetadataReportConfig metadataReportConfig;
-    // callback limits
-    private Integer callbacks;
-    // the scope for referring/exporting a service, if it's local, it means searching in current JVM only.
-    private String scope;
-
-    /**
-     * Check whether the registry config is exists, and then conversion it to {@link RegistryConfig}
-     */
-    protected void checkRegistry() {
-        loadRegistriesFromBackwardConfig();
-
-        convertRegistryIdsToRegistries();
-
-        for (RegistryConfig registryConfig : registries) {
-            registryConfig.refresh();
-            if (StringUtils.isNotEmpty(registryConfig.getId())) {
-                registryConfig.setPrefix(Constants.REGISTRIES_SUFFIX);
-                registryConfig.refresh();
-            }
-        }
-
-        for (RegistryConfig registryConfig : registries) {
-            if (!registryConfig.isValid()) {
-                throw new IllegalStateException("No registry config found or it's not a valid config! " +
-                        "The registry config is: " + registryConfig);
-            }
-        }
-
-        useRegistryForConfigIfNecessary();
-    }
-
-    @SuppressWarnings("deprecation")
-    protected void checkApplication() {
-        // for backward compatibility
-        if (application == null) {
-            application = new ApplicationConfig();
-        }
-
-        application.refresh();
-
-        if (!application.isValid()) {
-            throw new IllegalStateException("No application config found or it's not a valid config! " +
-                    "Please add <dubbo:application name=\"...\" /> to your spring config.");
-        }
-
-        ApplicationModel.setApplication(application.getName());
-
-        // backward compatibility
-        String wait = ConfigUtils.getProperty(Constants.SHUTDOWN_WAIT_KEY);
-        if (wait != null && wait.trim().length() > 0) {
-            System.setProperty(Constants.SHUTDOWN_WAIT_KEY, wait.trim());
-        } else {
-            wait = ConfigUtils.getProperty(Constants.SHUTDOWN_WAIT_SECONDS_KEY);
-            if (wait != null && wait.trim().length() > 0) {
-                System.setProperty(Constants.SHUTDOWN_WAIT_SECONDS_KEY, wait.trim());
-            }
-        }
-    }
-
-    protected void checkMonitor() {
-        if (monitor == null) {
-            monitor = new MonitorConfig();
-        }
-
-        monitor.refresh();
-
-        if (!monitor.isValid()) {
-            logger.info("There's no valid monitor config found, if you want to open monitor statistics for Dubbo, " +
-                    "please make sure your monitor is configured properly.");
-        }
-    }
-
-    protected void checkMetadataReport() {
-        if (metadataReportConfig == null) {
-            metadataReportConfig = new MetadataReportConfig();
-        }
-        metadataReportConfig.refresh();
-        if (!metadataReportConfig.isValid()) {
-            logger.warn("There's no valid metadata config found, if you are using the simplified mode of registry url, " +
-                    "please make sure you have a metadata address configured properly.");
-        }
-    }
-
 
     /**
      *
@@ -1280,16 +501,6 @@
         }
     }
 
-    private void overrideParameters(Map<String, String> map) {
-        map.put(Constants.PATH_KEY, RegistryService.class.getName());
-        map.put(Constants.DOBBO_PROTOCOL, Version.getProtocolVersion());
-        map.put(Constants.TIMESTAMP_KEY, String.valueOf(System.currentTimeMillis()));
-        if (ConfigUtils.getPid() > 0) {
-            map.put(Constants.PID_KEY, String.valueOf(ConfigUtils.getPid()));
-        }
-        map.putIfAbsent(Constants.PROTOCOL_KEY, Constants.DOBBO_PROTOCOL);
-    }
-
     private void convertRegistryIdsToRegistries() {
         if (StringUtils.isEmpty(registryIds) && (registries == null || registries.isEmpty())) {
             Set<String> configedRegistries = new HashSet<>();
@@ -1303,8 +514,7 @@
 
         if (StringUtils.isEmpty(registryIds)) {
             if (registries == null || registries.isEmpty()) {
-                registries = new ArrayList<>();
-                registries.add(new RegistryConfig());
+                registries = ConfigManager.getInstance().getDefaultRegistries().orElse(Arrays.asList(new RegistryConfig()));
             }
         } else {
             String[] arr = Constants.COMMA_SPLIT_PATTERN.split(registryIds);
@@ -1313,9 +523,11 @@
             }
             Arrays.stream(arr).forEach(id -> {
                 if (registries.stream().noneMatch(reg -> reg.getId().equals(id))) {
-                    RegistryConfig registryConfig = new RegistryConfig();
-                    registryConfig.setId(id);
-                    registries.add(registryConfig);
+                    registries.add(ConfigManager.getInstance().getRegistry(id).orElseGet(() -> {
+                        RegistryConfig registryConfig = new RegistryConfig();
+                        registryConfig.setId(id);
+                        return registryConfig;
+                    }));
                 }
             });
             if (registries.size() > arr.length) {
@@ -1351,11 +563,13 @@
         registries.stream().filter(RegistryConfig::isZookeeperProtocol).findFirst().ifPresent(rc -> {
             // we use the loading status of DynamicConfiguration to decide whether ConfigCenter has been initiated.
             Environment.getInstance().getDynamicConfiguration().orElseGet(() -> {
-                ConfigCenterConfig configCenterConfig = new ConfigCenterConfig();
-                configCenterConfig.setProtocol(rc.getProtocol());
-                configCenterConfig.setAddress(rc.getAddress());
-                configCenterConfig.setHighestPriority(false);
-                configCenterConfig.init();
+                ConfigManager configManager = ConfigManager.getInstance();
+                ConfigCenterConfig cc = configManager.getConfigCenter().orElse(new ConfigCenterConfig());
+                cc.setProtocol(rc.getProtocol());
+                cc.setAddress(rc.getAddress());
+                cc.setHighestPriority(false);
+                setConfigCenter(cc);
+                startConfigCenter();
                 return null;
             });
         });
@@ -1471,6 +685,15 @@
 
     public void setApplication(ApplicationConfig application) {
         this.application = application;
+        ConfigManager.getInstance().setApplication(this.application);
+    }
+
+    private void createApplicationIfAbsent() {
+        if (this.application != null) {
+            return;
+        }
+        ConfigManager configManager = ConfigManager.getInstance();
+        setApplication(configManager.getApplication().orElse(new ApplicationConfig()));
     }
 
     public ModuleConfig getModule() {
@@ -1479,6 +702,7 @@
 
     public void setModule(ModuleConfig module) {
         this.module = module;
+        ConfigManager.getInstance().setModule(module);
     }
 
     public RegistryConfig getRegistry() {
@@ -1488,7 +712,7 @@
     public void setRegistry(RegistryConfig registry) {
         List<RegistryConfig> registries = new ArrayList<RegistryConfig>(1);
         registries.add(registry);
-        this.registries = registries;
+        setRegistries(registries);
     }
 
     public List<RegistryConfig> getRegistries() {
@@ -1498,6 +722,7 @@
     @SuppressWarnings({"unchecked"})
     public void setRegistries(List<? extends RegistryConfig> registries) {
         this.registries = (List<RegistryConfig>) registries;
+        ConfigManager.getInstance().addRegistries(this.registries);
     }
 
     @Parameter(excluded = true)
@@ -1519,6 +744,7 @@
 
     public void setMonitor(MonitorConfig monitor) {
         this.monitor = monitor;
+        ConfigManager.getInstance().setMonitor(monitor);
     }
 
     public String getOwner() {
@@ -1530,6 +756,15 @@
         this.owner = owner;
     }
 
+    public ConfigCenterConfig getConfigCenter() {
+        return configCenter;
+    }
+
+    public void setConfigCenter(ConfigCenterConfig configCenter) {
+        this.configCenter = configCenter;
+        ConfigManager.getInstance().setConfigCenter(configCenter);
+    }
+
     public Integer getCallbacks() {
         return callbacks;
     }
@@ -1570,5 +805,4 @@
         this.metadataReportConfig = metadataReportConfig;
     }
 
-}
->>>>>>> 83b54a8e
+}